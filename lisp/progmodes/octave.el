;;; octave.el --- editing octave source files under emacs   -*- lexical-binding: t; -*-

;; Copyright (C) 1997, 2001-2013 Free Software Foundation, Inc.

;; Author: Kurt Hornik <Kurt.Hornik@wu-wien.ac.at>
;;	   John Eaton <jwe@octave.org>
;; Maintainer: FSF
;; Keywords: languages

;; This file is part of GNU Emacs.

;; GNU Emacs is free software: you can redistribute it and/or modify
;; it under the terms of the GNU General Public License as published by
;; the Free Software Foundation, either version 3 of the License, or
;; (at your option) any later version.

;; GNU Emacs is distributed in the hope that it will be useful,
;; but WITHOUT ANY WARRANTY; without even the implied warranty of
;; MERCHANTABILITY or FITNESS FOR A PARTICULAR PURPOSE.  See the
;; GNU General Public License for more details.

;; You should have received a copy of the GNU General Public License
;; along with GNU Emacs.  If not, see <http://www.gnu.org/licenses/>.

;;; Commentary:

;; This package provides emacs support for Octave.  It defines a major
;; mode for editing Octave code and contains code for interacting with
;; an inferior Octave process using comint.

;; See the documentation of `octave-mode' and `run-octave' for further
;; information on usage and customization.

;;; Code:
(require 'comint)

<<<<<<< HEAD
=======
;;; For emacs < 24.3.
(require 'newcomment)
(eval-and-compile
  (unless (fboundp 'user-error)
    (defalias 'user-error 'error))
  (unless (fboundp 'delete-consecutive-dups)
    (defalias 'delete-consecutive-dups 'delete-dups)))
(eval-when-compile
  (unless (fboundp 'setq-local)
    (defmacro setq-local (var val)
      "Set variable VAR to value VAL in current buffer."
      (list 'set (list 'make-local-variable (list 'quote var)) val))))

>>>>>>> 49ee874b
(defgroup octave nil
  "Editing Octave code."
  :link '(custom-group-link :tag "Font Lock Faces group" font-lock-faces)
  :group 'languages)

(define-obsolete-function-alias 'octave-submit-bug-report
  'report-emacs-bug "24.4")

(define-abbrev-table 'octave-abbrev-table nil
  "Abbrev table for Octave's reserved words.
Used in `octave-mode' and `inferior-octave-mode' buffers.")

(defvar octave-comment-char ?#
  "Character to start an Octave comment.")

(defvar octave-comment-start (char-to-string octave-comment-char)
  "Octave-specific `comment-start' (which see).")

(defvar octave-comment-start-skip "\\(^\\|\\S<\\)\\(?:%!\\|\\s<+\\)\\s-*"
  "Octave-specific `comment-start-skip' (which see).")

(defvar octave-begin-keywords
  '("classdef" "do" "enumeration" "events" "for" "function" "if" "methods"
    "parfor" "properties" "switch" "try" "unwind_protect" "while"))

(defvar octave-else-keywords
  '("case" "catch" "else" "elseif" "otherwise" "unwind_protect_cleanup"))

(defvar octave-end-keywords
  '("endclassdef" "endenumeration" "endevents" "endfor" "endfunction" "endif"
    "endmethods" "endparfor" "endproperties" "endswitch" "end_try_catch"
    "end_unwind_protect" "endwhile" "until" "end"))

(defvar octave-reserved-words
  (append octave-begin-keywords
	  octave-else-keywords
	  octave-end-keywords
	  '("break" "continue" "global" "persistent" "return"))
  "Reserved words in Octave.")

(defvar octave-function-header-regexp
  (concat "^\\s-*\\_<\\(function\\)\\_>"
	  "\\([^=;\n]*=[ \t]*\\|[ \t]*\\)\\(\\(?:\\w\\|\\s_\\)+\\)\\_>")
  "Regexp to match an Octave function header.
The string `function' and its name are given by the first and third
parenthetical grouping.")


<<<<<<< HEAD
(defvar octave-font-lock-keywords
  (list
   ;; Fontify all builtin keywords.
   (cons (concat "\\_<\\("
		 (regexp-opt (append octave-reserved-words
                                     octave-text-functions))
		 "\\)\\_>")
	 'font-lock-keyword-face)
   ;; Note: 'end' also serves as the last index in an indexing expression.
   ;; Ref: http://www.mathworks.com/help/matlab/ref/end.html
   '("\\_<end\\_>" (0 (save-excursion
                        (condition-case nil
                            (progn
                              (goto-char (match-beginning 0))
                              (backward-up-list)
                              (unless (eq (char-after) ?\()
                                font-lock-keyword-face))
                          (error font-lock-keyword-face)))
                      t))
   ;; Fontify all builtin operators.
   (cons "\\(&\\||\\|<=\\|>=\\|==\\|<\\|>\\|!=\\|!\\)"
	 (if (boundp 'font-lock-builtin-face)
	     'font-lock-builtin-face
	   'font-lock-preprocessor-face))
   ;; Fontify all function declarations.
   (list octave-function-header-regexp
	 '(1 font-lock-keyword-face)
	 '(3 font-lock-function-name-face nil t)))
  "Additional Octave expressions to highlight.")

(defun octave-syntax-propertize-function (start end)
  (goto-char start)
  (octave-syntax-propertize-sqs end)
  (funcall (syntax-propertize-rules
            ;; Try to distinguish the string-quotes from the transpose-quotes.
            ("[[({,; ]\\('\\)"
             (1 (prog1 "\"'" (octave-syntax-propertize-sqs end)))))
           (point) end))

(defun octave-syntax-propertize-sqs (end)
  "Propertize the content/end of single-quote strings."
  (when (eq (nth 3 (syntax-ppss)) ?\')
    ;; A '..' string.
    (when (re-search-forward
           "\\(?:\\=\\|[^']\\)\\(?:''\\)*\\('\\)\\($\\|[^']\\)" end 'move)
      (goto-char (match-beginning 2))
      (when (eq (char-before (match-beginning 1)) ?\\)
        ;; Backslash cannot escape a single quote.
        (put-text-property (1- (match-beginning 1)) (match-beginning 1)
                           'syntax-table (string-to-syntax ".")))
      (put-text-property (match-beginning 1) (match-end 1)
                         'syntax-table (string-to-syntax "\"'")))))


=======
>>>>>>> 49ee874b
(defvar octave-mode-map
  (let ((map (make-sparse-keymap)))
    (define-key map "\M-."     'octave-find-definition)
    (define-key map "\M-\C-j"  'octave-indent-new-comment-line)
    (define-key map "\C-c\C-p" 'octave-previous-code-line)
    (define-key map "\C-c\C-n" 'octave-next-code-line)
    (define-key map "\C-c\C-a" 'octave-beginning-of-line)
    (define-key map "\C-c\C-e" 'octave-end-of-line)
    (define-key map [remap down-list] 'smie-down-list)
    (define-key map "\C-c\M-\C-h" 'octave-mark-block)
    (define-key map "\C-c]" 'smie-close-block)
    (define-key map "\C-c/" 'smie-close-block)
    (define-key map "\C-c;" 'octave-update-function-file-comment)
    (define-key map "\C-hd" 'octave-help)
    (define-key map "\C-c\C-f" 'octave-insert-defun)
    (define-key map "\C-c\C-il" 'octave-send-line)
    (define-key map "\C-c\C-ib" 'octave-send-block)
    (define-key map "\C-c\C-if" 'octave-send-defun)
    (define-key map "\C-c\C-ir" 'octave-send-region)
    (define-key map "\C-c\C-is" 'octave-show-process-buffer)
    (define-key map "\C-c\C-iq" 'octave-hide-process-buffer)
    (define-key map "\C-c\C-ik" 'octave-kill-process)
    (define-key map "\C-c\C-i\C-l" 'octave-send-line)
    (define-key map "\C-c\C-i\C-b" 'octave-send-block)
    (define-key map "\C-c\C-i\C-f" 'octave-send-defun)
    (define-key map "\C-c\C-i\C-r" 'octave-send-region)
    (define-key map "\C-c\C-i\C-s" 'octave-show-process-buffer)
    (define-key map "\C-c\C-i\C-q" 'octave-hide-process-buffer)
    (define-key map "\C-c\C-i\C-k" 'octave-kill-process)
    map)
  "Keymap used in Octave mode.")



(easy-menu-define octave-mode-menu octave-mode-map
  "Menu for Octave mode."
  '("Octave"
    ["Split Line at Point"          octave-indent-new-comment-line t]
    ["Previous Code Line"           octave-previous-code-line t]
    ["Next Code Line"               octave-next-code-line t]
    ["Begin of Line"                octave-beginning-of-line t]
    ["End of Line"                  octave-end-of-line t]
    ["Mark Block"                   octave-mark-block t]
    ["Close Block"                  smie-close-block t]
    "---"
    ["Start Octave Process"         run-octave t]
    ["Documentation Lookup"         info-lookup-symbol t]
    ["Help on Function"             octave-help t]
    ["Find Function Definition"     octave-find-definition t]
    ["Insert Function"              octave-insert-defun t]
    ["Update Function File Comment" octave-update-function-file-comment t]
    "---"
    ["Function Syntax Hints" (call-interactively
                              (if (fboundp 'eldoc-post-insert-mode)
                                  'eldoc-post-insert-mode
                                'eldoc-mode))
     :style toggle :selected (or eldoc-post-insert-mode eldoc-mode)
     :help "Display function signatures after typing `SPC' or `('"]
    ["Delimiter Matching"           smie-highlight-matching-block-mode
     :style toggle :selected smie-highlight-matching-block-mode
     :help "Highlight matched pairs such as `if ... end'"
     :visible (fboundp 'smie-highlight-matching-block-mode)]
    ["Auto Fill"                    auto-fill-mode
     :style toggle :selected auto-fill-function
     :help "Automatic line breaking"]
    ["Electric Layout"              electric-layout-mode
     :style toggle :selected electric-layout-mode
     :help "Automatically insert newlines around some chars"]
    "---"
    ("Debug"
     ["Send Current Line"       octave-send-line t]
     ["Send Current Block"      octave-send-block t]
     ["Send Current Function"   octave-send-defun t]
     ["Send Region"             octave-send-region t]
     ["Show Process Buffer"     octave-show-process-buffer t]
     ["Hide Process Buffer"     octave-hide-process-buffer t]
     ["Kill Process"            octave-kill-process t])
    "---"
    ["Customize Octave"         (customize-group 'octave) t]
    ["Submit Bug Report"        report-emacs-bug t]))

(defvar octave-mode-syntax-table
  (let ((table (make-syntax-table)))
    (modify-syntax-entry ?\r " "  table)
    (modify-syntax-entry ?+ "."   table)
    (modify-syntax-entry ?- "."   table)
    (modify-syntax-entry ?= "."   table)
    (modify-syntax-entry ?* "."   table)
    (modify-syntax-entry ?/ "."   table)
    (modify-syntax-entry ?> "."   table)
    (modify-syntax-entry ?< "."   table)
    (modify-syntax-entry ?& "."   table)
    (modify-syntax-entry ?| "."   table)
    (modify-syntax-entry ?! "."   table)
    (modify-syntax-entry ?\\ "\\" table)
    (modify-syntax-entry ?\' "."  table)
    ;; Was "w" for abbrevs, but now that it's not necessary any more,
    (modify-syntax-entry ?\` "."  table)
    (modify-syntax-entry ?\" "\"" table)
    (modify-syntax-entry ?. "_"   table)
    (modify-syntax-entry ?_ "_"   table)
    ;; The "b" flag only applies to the second letter of the comstart
    ;; and the first letter of the comend, i.e. the "4b" below is ineffective.
    ;; If we try to put `b' on the single-line comments, we get a similar
    ;; problem where the % and # chars appear as first chars of the 2-char
    ;; comend, so the multi-line ender is also turned into style-b.
    ;; So we need the new "c" comment style.
    (modify-syntax-entry ?\% "< 13"  table)
    (modify-syntax-entry ?\# "< 13"  table)
    (modify-syntax-entry ?\{ "(} 2c"  table)
    (modify-syntax-entry ?\} "){ 4c"  table)
    (modify-syntax-entry ?\n ">"  table)
    table)
  "Syntax table in use in `octave-mode' buffers.")

(defcustom octave-font-lock-texinfo-comment t
  "Control whether to highlight the texinfo comment block."
  :type 'boolean
  :group 'octave
  :version "24.4")

(defcustom octave-blink-matching-block t
  "Control the blinking of matching Octave block keywords.
Non-nil means show matching begin of block when inserting a space,
newline or semicolon after an else or end keyword."
  :type 'boolean
  :group 'octave)

(defcustom octave-block-offset 2
  "Extra indentation applied to statements in Octave block structures."
  :type 'integer
  :group 'octave)

(defvar octave-block-comment-start
  (concat (make-string 2 octave-comment-char) " ")
  "String to insert to start a new Octave comment on an empty line.")

(defcustom octave-continuation-offset 4
  "Extra indentation applied to Octave continuation lines."
  :type 'integer
  :group 'octave)

(eval-and-compile
  (defconst octave-continuation-marker-regexp "\\\\\\|\\.\\.\\."))

(defvar octave-continuation-regexp
  (concat "[^#%\n]*\\(" octave-continuation-marker-regexp
          "\\)\\s-*\\(\\s<.*\\)?$"))

;; Char \ is considered a bad decision for continuing a line.
(defconst octave-continuation-string "..."
  "Character string used for Octave continuation lines.")

(defvar octave-mode-imenu-generic-expression
  (list
   ;; Functions
   (list nil octave-function-header-regexp 3))
  "Imenu expression for Octave mode.  See `imenu-generic-expression'.")

(defcustom octave-mode-hook nil
  "Hook to be run when Octave mode is started."
  :type 'hook
  :group 'octave)

(defcustom octave-send-show-buffer t
  "Non-nil means display `inferior-octave-buffer' after sending to it."
  :type 'boolean
  :group 'octave)

(defcustom octave-send-line-auto-forward t
  "Control auto-forward after sending to the inferior Octave process.
Non-nil means always go to the next Octave code line after sending."
  :type 'boolean
  :group 'octave)

(defcustom octave-send-echo-input t
  "Non-nil means echo input sent to the inferior Octave process."
  :type 'boolean
  :group 'octave)


;;; SMIE indentation

(require 'smie)

;; Use '__operators__' in Octave REPL to get a full list.
(defconst octave-operator-table
  '((assoc ";" "\n") (assoc ",") ; The doc claims they have equal precedence!?
    (right "=" "+=" "-=" "*=" "/=")
    (assoc "&&") (assoc "||") ; The doc claims they have equal precedence!?
    (assoc "&") (assoc "|")   ; The doc claims they have equal precedence!?
    (nonassoc "<" "<=" "==" ">=" ">" "!=" "~=")
    (nonassoc ":")                      ;No idea what this is.
    (assoc "+" "-")
    (assoc "*" "/" "\\" ".\\" ".*" "./")
    (nonassoc "'" ".'")
    (nonassoc "++" "--" "!" "~")        ;And unary "+" and "-".
    (right "^" "**" ".^" ".**")
    ;; It's not really an operator, but for indentation purposes it
    ;; could be convenient to treat it as one.
    (assoc "...")))

(defconst octave-smie-bnf-table
  '((atom)
    ;; We can't distinguish the first element in a sequence with
    ;; precedence grammars, so we can't distinguish the condition
    ;; if the `if' from the subsequent body, for example.
    ;; This has to be done later in the indentation rules.
    (exp (exp "\n" exp)
         ;; We need to mention at least one of the operators in this part
         ;; of the grammar: if the BNF and the operator table have
         ;; no overlap, SMIE can't know how they relate.
         (exp ";" exp)
         ("try" exp "catch" exp "end_try_catch")
         ("try" exp "catch" exp "end")
         ("unwind_protect" exp
          "unwind_protect_cleanup" exp "end_unwind_protect")
         ("unwind_protect" exp "unwind_protect_cleanup" exp "end")
         ("for" exp "endfor")
         ("for" exp "end")
         ("parfor" exp "endparfor")
         ("parfor" exp "end")
         ("do" exp "until" atom)
         ("while" exp "endwhile")
         ("while" exp "end")
         ("if" exp "endif")
         ("if" exp "else" exp "endif")
         ("if" exp "elseif" exp "else" exp "endif")
         ("if" exp "elseif" exp "elseif" exp "else" exp "endif")
         ("if" exp "elseif" exp "elseif" exp "else" exp "end")
         ("switch" exp "case" exp "endswitch")
         ("switch" exp "case" exp "otherwise" exp "endswitch")
         ("switch" exp "case" exp "case" exp "otherwise" exp "endswitch")
         ("switch" exp "case" exp "case" exp "otherwise" exp "end")
         ("function" exp "endfunction")
         ("function" exp "end")
         ("enumeration" exp "endenumeration")
         ("enumeration" exp "end")
         ("events" exp "endevents")
         ("events" exp "end")
         ("methods" exp "endmethods")
         ("methods" exp "end")
         ("properties" exp "endproperties")
         ("properties" exp "end")
         ("classdef" exp "endclassdef")
         ("classdef" exp "end"))
    ;; (fundesc (atom "=" atom))
    ))

(defconst octave-smie-grammar
  (smie-prec2->grammar
   (smie-merge-prec2s
    (smie-bnf->prec2 octave-smie-bnf-table
                     '((assoc "\n" ";")))

    (smie-precs->prec2 octave-operator-table))))

;; Tokenizing needs to be refined so that ";;" is treated as two
;; tokens and also so as to recognize the \n separator (and
;; corresponding continuation lines).

(defconst octave-operator-regexp
  (regexp-opt (apply 'append (mapcar 'cdr octave-operator-table))))

(defun octave-smie-backward-token ()
  (let ((pos (point)))
    (forward-comment (- (point)))
    (cond
     ((and (not (eq (char-before) ?\;)) ;Coalesce ";" and "\n".
           (> pos (line-end-position))
           (if (looking-back octave-continuation-marker-regexp (- (point) 3))
               (progn
                 (goto-char (match-beginning 0))
                 (forward-comment (- (point)))
                 nil)
             t)
           ;; Ignore it if it's within parentheses.
           (let ((ppss (syntax-ppss)))
             (not (and (nth 1 ppss)
                       (eq ?\( (char-after (nth 1 ppss)))))))
      (skip-chars-forward " \t")
      ;; Why bother distinguishing \n and ;?
      ";") ;;"\n"
     ((and (looking-back octave-operator-regexp (- (point) 3) 'greedy)
           ;; Don't mistake a string quote for a transpose.
           (not (looking-back "\\s\"" (1- (point)))))
      (goto-char (match-beginning 0))
      (match-string-no-properties 0))
     (t
      (smie-default-backward-token)))))

(defun octave-smie-forward-token ()
  (skip-chars-forward " \t")
  (when (looking-at (eval-when-compile
                      (concat "\\(" octave-continuation-marker-regexp
                              "\\)[ \t]*\\($\\|[%#]\\)")))
    (goto-char (match-end 1))
    (forward-comment 1))
  (cond
   ((and (looking-at "[%#\n]")
         (not (or (save-excursion (skip-chars-backward " \t")
                                  ;; Only add implicit ; when needed.
                                  (or (bolp) (eq (char-before) ?\;)))
                  ;; Ignore it if it's within parentheses.
                  (let ((ppss (syntax-ppss)))
                    (and (nth 1 ppss)
                         (eq ?\( (char-after (nth 1 ppss))))))))
    (if (eolp) (forward-char 1) (forward-comment 1))
    ;; Why bother distinguishing \n and ;?
    ";") ;;"\n"
   ((progn (forward-comment (point-max)) nil))
   ((looking-at ";[ \t]*\\($\\|[%#]\\)")
    ;; Combine the ; with the subsequent \n.
    (goto-char (match-beginning 1))
    (forward-comment 1)
    ";")
   ((and (looking-at octave-operator-regexp)
         ;; Don't mistake a string quote for a transpose.
         (not (looking-at "\\s\"")))
    (goto-char (match-end 0))
    (match-string-no-properties 0))
   (t
    (smie-default-forward-token))))

(defun octave-smie-rules (kind token)
  (pcase (cons kind token)
    ;; We could set smie-indent-basic instead, but that would have two
    ;; disadvantages:
    ;; - changes to octave-block-offset wouldn't take effect immediately.
    ;; - edebug wouldn't show the use of this variable.
    (`(:elem . basic) octave-block-offset)
    ;; Since "case" is in the same BNF rules as switch..end, SMIE by default
    ;; aligns it with "switch".
    (`(:before . "case") (if (not (smie-rule-sibling-p)) octave-block-offset))
    (`(:after . ";")
     (if (smie-rule-parent-p "classdef" "events" "enumeration" "function" "if"
                             "while" "else" "elseif" "for" "parfor"
                             "properties" "methods" "otherwise" "case"
                             "try" "catch" "unwind_protect"
                             "unwind_protect_cleanup")
         (smie-rule-parent octave-block-offset)
       ;; For (invalid) code between switch and case.
       ;; (if (smie-parent-p "switch") 4)
       nil))))

(defun octave-indent-comment ()
  "A function for `smie-indent-functions' (which see)."
  (save-excursion
    (back-to-indentation)
    (cond
     ((octave-in-string-or-comment-p) nil)
     ((looking-at-p "\\s<\\{3,\\}")
      0)
     ;; Exclude %{, %} and %!.
     ((and (looking-at-p "\\s<\\(?:[^{}!]\\|$\\)")
           (not (looking-at-p "\\s<\\s<")))
      (comment-choose-indent)))))


(defvar octave-font-lock-keywords
  (list
   ;; Fontify all builtin keywords.
   (cons (concat "\\_<\\("
                 (regexp-opt octave-reserved-words)
                 "\\)\\_>")
         'font-lock-keyword-face)
   ;; Note: 'end' also serves as the last index in an indexing expression.
   ;; Ref: http://www.mathworks.com/help/matlab/ref/end.html
   (list (lambda (limit)
           (while (re-search-forward "\\_<end\\_>" limit 'move)
             (let ((beg (match-beginning 0))
                   (end (match-end 0)))
               (unless (octave-in-string-or-comment-p)
                 (condition-case nil
                     (progn
                       (goto-char beg)
                       (backward-up-list)
                       (when (memq (char-after) '(?\( ?\[ ?\{))
                         (put-text-property beg end 'face nil))
                       (goto-char end))
                   (error (goto-char end))))))
           nil))
   ;; Fontify all operators.
   (cons octave-operator-regexp 'font-lock-builtin-face)
   ;; Fontify all function declarations.
   (list octave-function-header-regexp
         '(1 font-lock-keyword-face)
         '(3 font-lock-function-name-face nil t)))
  "Additional Octave expressions to highlight.")

(defun octave-syntax-propertize-function (start end)
  (goto-char start)
  (octave-syntax-propertize-sqs end)
  (funcall (syntax-propertize-rules
            ("\\\\" (0 (when (eq (nth 3 (save-excursion
                                          (syntax-ppss (match-beginning 0))))
                                 ?\")
                         (string-to-syntax "\\"))))
            ;; Try to distinguish the string-quotes from the transpose-quotes.
            ("\\(?:^\\|[[({,; ]\\)\\('\\)"
             (1 (prog1 "\"'" (octave-syntax-propertize-sqs end)))))
           (point) end))

(defun octave-syntax-propertize-sqs (end)
  "Propertize the content/end of single-quote strings."
  (when (eq (nth 3 (syntax-ppss)) ?\')
    ;; A '..' string.
    (when (re-search-forward
           "\\(?:\\=\\|[^']\\)\\(?:''\\)*\\('\\)\\($\\|[^']\\)" end 'move)
      (goto-char (match-beginning 2))
      (when (eq (char-before (match-beginning 1)) ?\\)
        ;; Backslash cannot escape a single quote.
        (put-text-property (1- (match-beginning 1)) (match-beginning 1)
                           'syntax-table (string-to-syntax ".")))
      (put-text-property (match-beginning 1) (match-end 1)
                         'syntax-table (string-to-syntax "\"'")))))

(defvar electric-layout-rules)

;;;###autoload
(define-derived-mode octave-mode prog-mode "Octave"
  "Major mode for editing Octave code.

Octave is a high-level language, primarily intended for numerical
computations.  It provides a convenient command line interface
for solving linear and nonlinear problems numerically.  Function
definitions can also be stored in files and used in batch mode."
  :abbrev-table octave-abbrev-table

  (smie-setup octave-smie-grammar #'octave-smie-rules
              :forward-token  #'octave-smie-forward-token
              :backward-token #'octave-smie-backward-token)
  (setq-local smie-indent-basic 'octave-block-offset)
  (add-hook 'smie-indent-functions #'octave-indent-comment nil t)

  (setq-local smie-blink-matching-triggers
              (cons ?\; smie-blink-matching-triggers))
  (unless octave-blink-matching-block
    (remove-hook 'post-self-insert-hook #'smie-blink-matching-open 'local))

  (setq-local electric-indent-chars
              (cons ?\; electric-indent-chars))
  ;; IIUC matlab-mode takes the opposite approach: it makes RET insert
  ;; a ";" at those places where it's correct (i.e. outside of parens).
  (setq-local electric-layout-rules '((?\; . after)))

  (setq-local comment-start octave-comment-start)
  (setq-local comment-end "")
  (setq-local comment-start-skip octave-comment-start-skip)
  (setq-local comment-add 1)

  (setq-local parse-sexp-ignore-comments t)
  (setq-local paragraph-start (concat "\\s-*$\\|" page-delimiter))
  (setq-local paragraph-separate paragraph-start)
  (setq-local paragraph-ignore-fill-prefix t)
  (setq-local fill-paragraph-function 'octave-fill-paragraph)

  (setq-local fill-nobreak-predicate
              (lambda () (eq (octave-in-string-p) ?')))
  (add-function :around (local 'comment-line-break-function)
                #'octave--indent-new-comment-line)

  (setq font-lock-defaults '(octave-font-lock-keywords))

  (setq-local syntax-propertize-function #'octave-syntax-propertize-function)

  (setq-local imenu-generic-expression octave-mode-imenu-generic-expression)
  (setq-local imenu-case-fold-search nil)

  (add-hook 'completion-at-point-functions 'octave-completion-at-point nil t)
  (add-hook 'before-save-hook 'octave-sync-function-file-names nil t)
  (setq-local beginning-of-defun-function 'octave-beginning-of-defun)
  (and octave-font-lock-texinfo-comment (octave-font-lock-texinfo-comment))
  (setq-local eldoc-documentation-function 'octave-eldoc-function)

  (easy-menu-add octave-mode-menu))


(defcustom inferior-octave-program "octave"
  "Program invoked by `inferior-octave'."
  :type 'string
  :group 'octave)

(defcustom inferior-octave-buffer "*Inferior Octave*"
  "Name of buffer for running an inferior Octave process."
  :type 'string
  :group 'octave)

(defcustom inferior-octave-prompt
  "\\(^octave\\(\\|.bin\\|.exe\\)\\(-[.0-9]+\\)?\\(:[0-9]+\\)?\\|^debug\\|^\\)>+ "
  "Regexp to match prompts for the inferior Octave process."
  :type 'regexp
  :group 'octave)

(defcustom inferior-octave-prompt-read-only comint-prompt-read-only
  "If non-nil, the Octave prompt is read only.
See `comint-prompt-read-only' for details."
  :type 'boolean
  :group 'octave
  :version "24.4")

(defcustom inferior-octave-startup-file nil
  "Name of the inferior Octave startup file.
The contents of this file are sent to the inferior Octave process on
startup."
  :type '(choice (const :tag "None" nil)
		 file)
  :group 'octave)

(defcustom inferior-octave-startup-args nil
  "List of command line arguments for the inferior Octave process.
For example, for suppressing the startup message and using `traditional'
mode, set this to (\"-q\" \"--traditional\")."
  :type '(repeat string)
  :group 'octave)

(defcustom inferior-octave-mode-hook nil
  "Hook to be run when Inferior Octave mode is started."
  :type 'hook
  :group 'octave)

(defvar inferior-octave-process nil)

(defvar inferior-octave-mode-map
  (let ((map (make-sparse-keymap)))
    (set-keymap-parent map comint-mode-map)
    (define-key map "\M-." 'octave-find-definition)
    (define-key map "\t" 'completion-at-point)
    (define-key map "\C-hd" 'octave-help)
    ;; Same as in `shell-mode'.
    (define-key map "\M-?" 'comint-dynamic-list-filename-completions)
    (define-key map "\C-c\C-l" 'inferior-octave-dynamic-list-input-ring)
    (define-key map [menu-bar inout list-history]
      '("List Input History" . inferior-octave-dynamic-list-input-ring))
    map)
  "Keymap used in Inferior Octave mode.")

(defvar inferior-octave-mode-syntax-table
  (let ((table (make-syntax-table octave-mode-syntax-table)))
    table)
  "Syntax table in use in inferior-octave-mode buffers.")

(defvar inferior-octave-font-lock-keywords
  (list
   (cons inferior-octave-prompt 'font-lock-type-face))
  ;; Could certainly do more font locking in inferior Octave ...
  "Additional expressions to highlight in Inferior Octave mode.")


;;; Compatibility functions
(if (not (fboundp 'comint-line-beginning-position))
    ;; comint-line-beginning-position is defined in Emacs 21
    (defun comint-line-beginning-position ()
      "Returns the buffer position of the beginning of the line, after any prompt.
The prompt is assumed to be any text at the beginning of the line matching
the regular expression `comint-prompt-regexp', a buffer local variable."
      (save-excursion (comint-bol nil) (point))))


(defvar inferior-octave-output-list nil)
(defvar inferior-octave-output-string nil)
(defvar inferior-octave-receive-in-progress nil)

(define-obsolete-variable-alias 'inferior-octave-startup-hook
  'inferior-octave-mode-hook "24.4")

(defvar inferior-octave-has-built-in-variables nil
  "Non-nil means that Octave has built-in variables.")

(defvar inferior-octave-dynamic-complete-functions
  '(inferior-octave-completion-at-point comint-filename-completion)
  "List of functions called to perform completion for inferior Octave.
This variable is used to initialize `comint-dynamic-complete-functions'
in the Inferior Octave buffer.")

(defvar info-lookup-mode)

(define-derived-mode inferior-octave-mode comint-mode "Inferior Octave"
  "Major mode for interacting with an inferior Octave process."
  :abbrev-table octave-abbrev-table
  (setq comint-prompt-regexp inferior-octave-prompt)

  (setq-local comment-start octave-comment-start)
  (setq-local comment-end "")
  (setq comment-column 32)
  (setq-local comment-start-skip octave-comment-start-skip)

  (setq font-lock-defaults '(inferior-octave-font-lock-keywords nil nil))

  (setq-local info-lookup-mode 'octave-mode)
  (setq-local eldoc-documentation-function 'octave-eldoc-function)

  (setq comint-input-ring-file-name
	(or (getenv "OCTAVE_HISTFILE") "~/.octave_hist")
	comint-input-ring-size (or (getenv "OCTAVE_HISTSIZE") 1024))
  (setq-local comint-dynamic-complete-functions
              inferior-octave-dynamic-complete-functions)
  (setq-local comint-prompt-read-only inferior-octave-prompt-read-only)
  (add-hook 'comint-input-filter-functions
            'inferior-octave-directory-tracker nil t)
  (comint-read-input-ring t))

;;;###autoload
(defun inferior-octave (&optional arg)
  "Run an inferior Octave process, I/O via `inferior-octave-buffer'.
This buffer is put in Inferior Octave mode.  See `inferior-octave-mode'.

Unless ARG is non-nil, switches to this buffer.

The elements of the list `inferior-octave-startup-args' are sent as
command line arguments to the inferior Octave process on startup.

Additional commands to be executed on startup can be provided either in
the file specified by `inferior-octave-startup-file' or by the default
startup file, `~/.emacs-octave'."
  (interactive "P")
<<<<<<< HEAD
  (let ((buffer inferior-octave-buffer))
    (get-buffer-create buffer)
    (if (comint-check-proc buffer)
	()
      (with-current-buffer buffer
	(comint-mode)
	(inferior-octave-startup)
	(inferior-octave-mode)))
    (if (not arg)
	(pop-to-buffer buffer))))
=======
  (let ((buffer (get-buffer-create inferior-octave-buffer)))
    (unless arg
      (pop-to-buffer buffer))
    (unless (comint-check-proc buffer)
      (with-current-buffer buffer
        (inferior-octave-startup)
        (inferior-octave-mode)))
    buffer))
>>>>>>> 49ee874b

;;;###autoload
(defalias 'run-octave 'inferior-octave)

(defun inferior-octave-startup ()
  "Start an inferior Octave process."
  (let ((proc (comint-exec-1
<<<<<<< HEAD
	       (substring inferior-octave-buffer 1 -1)
	       inferior-octave-buffer
	       inferior-octave-program
	       (append (list "-i" "--no-line-editing")
		       inferior-octave-startup-args))))
=======
               (substring inferior-octave-buffer 1 -1)
               inferior-octave-buffer
               inferior-octave-program
               (append (list "-i" "--no-line-editing")
                       ;; --no-gui is introduced in Octave > 3.7
                       (when (zerop (process-file inferior-octave-program
                                                  nil nil nil
                                                  "--no-gui" "--help"))
                         (list "--no-gui"))
                       inferior-octave-startup-args))))
>>>>>>> 49ee874b
    (set-process-filter proc 'inferior-octave-output-digest)
    (setq comint-ptyp process-connection-type
	  inferior-octave-process proc
	  inferior-octave-output-list nil
	  inferior-octave-output-string nil
	  inferior-octave-receive-in-progress t)

    ;; This may look complicated ... However, we need to make sure that
    ;; we additional startup code only AFTER Octave is ready (otherwise,
    ;; output may be mixed up).  Hence, we need to digest the Octave
    ;; output to see when it issues a prompt.
    (while inferior-octave-receive-in-progress
      (or (process-live-p inferior-octave-process)
          (error "Process `%s' died" inferior-octave-process))
      (accept-process-output inferior-octave-process))
    (goto-char (point-max))
    (set-marker (process-mark proc) (point))
    (insert-before-markers
     (concat
      (if (not (bobp)) "\n")
      (if inferior-octave-output-list
	  (concat (mapconcat
		   'identity inferior-octave-output-list "\n")
		  "\n"))))

     ;; Find out whether Octave has built-in variables.
     (inferior-octave-send-list-and-digest
      (list "exist \"LOADPATH\"\n"))
     (setq inferior-octave-has-built-in-variables
 	  (string-match "101$" (car inferior-octave-output-list)))

    ;; An empty secondary prompt, as e.g. obtained by '--braindead',
    ;; means trouble.
    (inferior-octave-send-list-and-digest (list "PS2\n"))
<<<<<<< HEAD
    (if (string-match "\\(PS2\\|ans\\) = *$" (car inferior-octave-output-list))
 	(inferior-octave-send-list-and-digest
 	 (list (if inferior-octave-has-built-in-variables
 		   "PS2 = \"> \"\n"
 		 "PS2 (\"> \");\n"))))

    ;; O.k., now we are ready for the Inferior Octave startup commands.
    (let* (commands
	   (program (file-name-nondirectory inferior-octave-program))
	   (file (or inferior-octave-startup-file
			  (concat "~/.emacs-" program))))
      (setq commands
	    (list "more off;\n"
		  (if (not (string-equal
			    inferior-octave-output-string ">> "))
		      (if inferior-octave-has-built-in-variables
			  "PS1=\"\\\\s> \";\n"
			"PS1 (\"\\\\s> \");\n"))
		  (if (file-exists-p file)
		      (format "source (\"%s\");\n" file))))
      (inferior-octave-send-list-and-digest commands))
    (insert-before-markers
     (concat
      (if inferior-octave-output-list
	  (concat (mapconcat
		   'identity inferior-octave-output-list "\n")
		  "\n"))
      inferior-octave-output-string))
=======
    (when (string-match "\\(PS2\\|ans\\) = *$"
                        (car inferior-octave-output-list))
      (inferior-octave-send-list-and-digest (list "PS2 (\"> \");\n")))

    (inferior-octave-send-list-and-digest
     (list "disp(getenv(\"OCTAVE_SRCDIR\"))\n"))
    (process-put proc 'octave-srcdir
                 (unless (equal (car inferior-octave-output-list) "")
                   (car inferior-octave-output-list)))

    ;; O.K., now we are ready for the Inferior Octave startup commands.
    (inferior-octave-send-list-and-digest
     (list "more off;\n"
           (unless (equal inferior-octave-output-string ">> ")
             "PS1 (\"\\\\s> \");\n")
           (when (and inferior-octave-startup-file
                      (file-exists-p inferior-octave-startup-file))
             (format "source (\"%s\");\n" inferior-octave-startup-file))))
    (when inferior-octave-output-list
      (insert-before-markers
       (mapconcat 'identity inferior-octave-output-list "\n")))
>>>>>>> 49ee874b

    ;; And finally, everything is back to normal.
    (set-process-filter proc 'comint-output-filter)
    ;; Just in case, to be sure a cd in the startup file
    ;; won't have detrimental effects.
    (inferior-octave-resync-dirs)
    ;; Generate a proper prompt, which is critical to
    ;; `comint-history-isearch-backward-regexp'.  Bug#14433.
    (comint-send-string proc "\n")))

(defvar inferior-octave-completion-table
  ;;
  ;; Use cache to avoid repetitive computation of completions due to
  ;; bug#11906 - http://debbugs.gnu.org/11906 - which may cause
  ;; noticeable delay.  CACHE: (CMD TIME VALUE).
  (let ((cache))
    (completion-table-dynamic
     (lambda (command)
       (unless (and (equal (car cache) command)
                    (< (float-time) (+ 5 (cadr cache))))
         (inferior-octave-send-list-and-digest
          (list (concat "completion_matches (\"" command "\");\n")))
         (setq cache (list command (float-time)
                           (delete-consecutive-dups
                            (sort inferior-octave-output-list 'string-lessp)))))
       (car (cddr cache))))))

(defun inferior-octave-completion-at-point ()
  "Return the data to complete the Octave symbol at point."
  ;; http://debbugs.gnu.org/14300
  (let* ((filecomp (string-match-p
                    "/" (or (comint--match-partial-filename) "")))
         (end (point))
	 (start
	  (unless filecomp
            (save-excursion
              (skip-syntax-backward "w_" (comint-line-beginning-position))
              (point)))))
    (when (and start (> end start))
      (list start end (completion-table-in-turn
                       inferior-octave-completion-table
                       'comint-completion-file-name-table)))))

(define-obsolete-function-alias 'inferior-octave-complete
  'completion-at-point "24.1")

(defun inferior-octave-dynamic-list-input-ring ()
  "List the buffer's input history in a help buffer."
  ;; We cannot use `comint-dynamic-list-input-ring', because it replaces
  ;; "completion" by "history reference" ...
  (interactive)
  (if (or (not (ring-p comint-input-ring))
          (ring-empty-p comint-input-ring))
      (message "No history")
    (let ((history nil)
          (history-buffer " *Input History*")
          (index (1- (ring-length comint-input-ring)))
          (conf (current-window-configuration)))
      ;; We have to build up a list ourselves from the ring vector.
      (while (>= index 0)
        (setq history (cons (ring-ref comint-input-ring index) history)
              index (1- index)))
      ;; Change "completion" to "history reference"
      ;; to make the display accurate.
      (with-output-to-temp-buffer history-buffer
        (display-completion-list history)
        (set-buffer history-buffer))
      (message "Hit space to flush")
      (let ((ch (read-event)))
        (if (eq ch ?\ )
            (set-window-configuration conf)
          (setq unread-command-events (list ch)))))))

(defun inferior-octave-output-digest (_proc string)
  "Special output filter for the inferior Octave process.
Save all output between newlines into `inferior-octave-output-list', and
the rest to `inferior-octave-output-string'."
  (setq string (concat inferior-octave-output-string string))
  (while (string-match "\n" string)
    (setq inferior-octave-output-list
	  (append inferior-octave-output-list
		  (list (substring string 0 (match-beginning 0))))
	  string (substring string (match-end 0))))
  (if (string-match inferior-octave-prompt string)
      (setq inferior-octave-receive-in-progress nil))
  (setq inferior-octave-output-string string))

(defun inferior-octave-check-process ()
  (or (and inferior-octave-process
           (process-live-p inferior-octave-process))
      (error (substitute-command-keys
              "No inferior octave process running. Type \\[run-octave]"))))

(defun inferior-octave-send-list-and-digest (list)
  "Send LIST to the inferior Octave process and digest the output.
The elements of LIST have to be strings and are sent one by one.  All
output is passed to the filter `inferior-octave-output-digest'."
  (inferior-octave-check-process)
  (let* ((proc inferior-octave-process)
	 (filter (process-filter proc))
	 string)
    (set-process-filter proc 'inferior-octave-output-digest)
    (setq inferior-octave-output-list nil)
    (unwind-protect
	(while (setq string (car list))
	  (setq inferior-octave-output-string nil
		inferior-octave-receive-in-progress t)
	  (comint-send-string proc string)
	  (while inferior-octave-receive-in-progress
	    (accept-process-output proc))
	  (setq list (cdr list)))
      (set-process-filter proc filter))))

(defvar inferior-octave-directory-tracker-resync nil)
(make-variable-buffer-local 'inferior-octave-directory-tracker-resync)

(defun inferior-octave-directory-tracker (string)
  "Tracks `cd' commands issued to the inferior Octave process.
Use \\[inferior-octave-resync-dirs] to resync if Emacs gets confused."
  (when inferior-octave-directory-tracker-resync
    (setq inferior-octave-directory-tracker-resync nil)
    (inferior-octave-resync-dirs))
  (cond
   ((string-match "^[ \t]*cd[ \t;]*$" string)
    (cd "~"))
   ((string-match "^[ \t]*cd[ \t]+\\([^ \t\n;]*\\)[ \t\n;]*" string)
    (condition-case err
        (cd (match-string 1 string))
      (error (setq inferior-octave-directory-tracker-resync t)
             (message "%s: `%s'"
                      (error-message-string err)
                      (match-string 1 string)))))))

(defun inferior-octave-resync-dirs ()
  "Resync the buffer's idea of the current directory.
This command queries the inferior Octave process about its current
directory and makes this the current buffer's default directory."
  (interactive)
  (inferior-octave-send-list-and-digest '("disp (pwd ())\n"))
  (cd (car inferior-octave-output-list)))


;;; Miscellaneous useful functions

(defun octave-in-comment-p ()
  "Return non-nil if point is inside an Octave comment."
  (nth 4 (syntax-ppss)))

(defun octave-in-string-p ()
  "Return non-nil if point is inside an Octave string."
  (nth 3 (syntax-ppss)))

(defun octave-in-string-or-comment-p ()
  "Return non-nil if point is inside an Octave string or comment."
  (nth 8 (syntax-ppss)))

(defun octave-looking-at-kw (regexp)
  "Like `looking-at', but sets `case-fold-search' nil."
  (let ((case-fold-search nil))
    (looking-at regexp)))

(defun octave-maybe-insert-continuation-string ()
  (if (or (octave-in-comment-p)
	  (save-excursion
	    (beginning-of-line)
	    (looking-at octave-continuation-regexp)))
      nil
    (delete-horizontal-space)
    (insert (concat " " octave-continuation-string))))

(defun octave-completing-read ()
  (let ((def (or (thing-at-point 'symbol)
                 (save-excursion
                   (skip-syntax-backward "-(")
                   (thing-at-point 'symbol)))))
    (completing-read
     (format (if def "Function (default %s): "
               "Function: ") def)
     inferior-octave-completion-table
     nil nil nil nil def)))

(defun octave-goto-function-definition (fn)
  "Go to the function definition of FN in current buffer."
  (goto-char (point-min))
  (let ((search
         (lambda (re sub)
           (let (done)
             (while (and (not done) (re-search-forward re nil t))
               (when (and (equal (match-string sub) fn)
                          (not (nth 8 (syntax-ppss))))
                 (setq done t)))
             (or done (goto-char (point-min)))))))
    (pcase (file-name-extension (buffer-file-name))
      (`"cc" (funcall search
                      "\\_<DEFUN\\(?:_DLD\\)?\\s-*(\\s-*\\(\\(?:\\sw\\|\\s_\\)+\\)" 1))
      (t (funcall search octave-function-header-regexp 3)))))

(defun octave-function-file-p ()
  "Return non-nil if the first token is \"function\".
The value is (START END NAME-START NAME-END) of the function."
  (save-excursion
    (goto-char (point-min))
    (when (equal (funcall smie-forward-token-function) "function")
      (forward-word -1)
      (let* ((start (point))
             (end (progn (forward-sexp 1) (point)))
             (name (when (progn
                           (goto-char start)
                           (re-search-forward octave-function-header-regexp
                                              end t))
                     (list (match-beginning 3) (match-end 3)))))
        (cons start (cons end name))))))

;; Like forward-comment but stop at non-comment blank
(defun octave-skip-comment-forward (limit)
  (let ((ppss (syntax-ppss)))
    (if (nth 4 ppss)
        (goto-char (nth 8 ppss))
      (goto-char (or (comment-search-forward limit t) (point)))))
  (while (and (< (point) limit) (looking-at-p "\\s<"))
    (forward-comment 1)))

;;; First non-copyright comment block
(defun octave-function-file-comment ()
  "Beginning and end positions of the function file comment."
  (save-excursion
    (goto-char (point-min))
    ;; Copyright block: octave/libinterp/parse-tree/lex.ll around line 1634
    (while (save-excursion
             (when (comment-search-forward (point-max) t)
               (when (eq (char-after) ?\{) ; case of block comment
                 (forward-char 1))
               (skip-syntax-forward "-")
               (let ((case-fold-search t))
                 (looking-at-p "\\(?:copyright\\|author\\)\\_>"))))
      (octave-skip-comment-forward (point-max)))
    (let ((beg (comment-search-forward (point-max) t)))
      (when beg
        (goto-char beg)
        (octave-skip-comment-forward (point-max))
        (list beg (point))))))

(defun octave-sync-function-file-names ()
  "Ensure function name agree with function file name.
See Info node `(octave)Function Files'."
  (interactive)
  (when buffer-file-name
    (pcase-let ((`(,start ,_end ,name-start ,name-end)
                 (octave-function-file-p)))
      (when (and start name-start)
        (let* ((func (buffer-substring name-start name-end))
               (file (file-name-sans-extension
                      (file-name-nondirectory buffer-file-name)))
               (help-form (format "\
a: Use function name `%s'
b: Use file name `%s'
q: Don't fix\n" func file))
               (c (unless (equal file func)
                    (save-window-excursion
                      (help-form-show)
                      (read-char-choice
                       "Which name to use? (a/b/q) " '(?a ?b ?q))))))
          (pcase c
            (`?a (let ((newname (expand-file-name
                                 (concat func (file-name-extension
                                               buffer-file-name t)))))
                   (when (or (not (file-exists-p newname))
                             (yes-or-no-p
                              (format "Target file %s exists; proceed? " newname)))
                     (when (file-exists-p buffer-file-name)
                       (rename-file buffer-file-name newname t))
                     (set-visited-file-name newname))))
            (`?b (save-excursion
                   (goto-char name-start)
                   (delete-region name-start name-end)
                   (insert file)))))))))

(defun octave-update-function-file-comment (beg end)
  "Query replace function names in function file comment."
  (interactive
   (progn
     (barf-if-buffer-read-only)
     (if (use-region-p)
         (list (region-beginning) (region-end))
       (or (octave-function-file-comment)
           (error "No function file comment found")))))
  (save-excursion
    (let* ((bounds (or (octave-function-file-p)
                       (error "Not in a function file buffer")))
           (func (if (cddr bounds)
                     (apply #'buffer-substring (cddr bounds))
                   (error "Function name not found")))
           (old-func (progn
                       (goto-char beg)
                       (when (re-search-forward
                              "[=}]\\s-*\\(\\(?:\\sw\\|\\s_\\)+\\)\\_>"
                              (min (line-end-position 4) end)
                              t)
                         (match-string 1))))
           (old-func (read-string (format (if old-func
                                              "Name to replace (default %s): "
                                            "Name to replace: ")
                                          old-func)
                                  nil nil old-func)))
      (if (and func old-func (not (equal func old-func)))
          (perform-replace old-func func 'query
                           nil 'delimited nil nil beg end)
        (message "Function names match")))))

(defface octave-function-comment-block
  '((t (:inherit font-lock-doc-face)))
  "Face used to highlight function comment block."
  :group 'octave)

(eval-when-compile (require 'texinfo))

(defun octave-font-lock-texinfo-comment ()
  (let ((kws
         (eval-when-compile
           (delq nil (mapcar
                      (lambda (kw)
                        (if (numberp (nth 1 kw))
                            `(,(nth 0 kw) ,(nth 1 kw) ,(nth 2 kw) prepend)
                          (message "Ignoring Texinfo highlight: %S" kw)))
                      texinfo-font-lock-keywords)))))
    (font-lock-add-keywords
     nil
     `((,(lambda (limit)
           (while (and (< (point) limit)
                       (search-forward "-*- texinfo -*-" limit t)
                       (octave-in-comment-p))
             (let ((beg (nth 8 (syntax-ppss)))
                   (end (progn
                          (octave-skip-comment-forward (point-max))
                          (point))))
               (put-text-property beg end 'font-lock-multiline t)
               (font-lock-prepend-text-property
                beg end 'face 'octave-function-comment-block)
               (dolist (kw kws)
                 (goto-char beg)
                 (while (re-search-forward (car kw) end 'move)
                   (font-lock-apply-highlight (cdr kw))))))
           nil)))
     'append)))


;;; Indentation

(defun octave-indent-new-comment-line (&optional soft)
  ;; FIXME: C-M-j should probably be bound globally to a function like
  ;; this one.
  "Break Octave line at point, continuing comment if within one.
Insert `octave-continuation-string' before breaking the line
unless inside a list.  Signal an error if within a single-quoted
string."
  (interactive)
  (funcall comment-line-break-function soft))

(defun octave--indent-new-comment-line (orig &rest args)
  (cond
   ((octave-in-comment-p) nil)
   ((eq (octave-in-string-p) ?')
    (error "Cannot split a single-quoted string"))
   ((eq (octave-in-string-p) ?\")
    (insert octave-continuation-string))
   (t
    (delete-horizontal-space)
    (unless (and (cadr (syntax-ppss))
                 (eq (char-after (cadr (syntax-ppss))) ?\())
      (insert " " octave-continuation-string))))
  (apply orig args)
  (indent-according-to-mode))

(define-obsolete-function-alias
  'octave-indent-defun 'prog-indent-sexp "24.4")


;;; Motion
(defun octave-next-code-line (&optional arg)
  "Move ARG lines of Octave code forward (backward if ARG is negative).
Skips past all empty and comment lines.  Default for ARG is 1.

On success, return 0.  Otherwise, go as far as possible and return -1."
  (interactive "p")
  (or arg (setq arg 1))
  (beginning-of-line)
  (let ((n 0)
	(inc (if (> arg 0) 1 -1)))
    (while (and (/= arg 0) (= n 0))
      (setq n (forward-line inc))
      (while (and (= n 0)
		  (looking-at "\\s-*\\($\\|\\s<\\)"))
	(setq n (forward-line inc)))
      (setq arg (- arg inc)))
    n))

(defun octave-previous-code-line (&optional arg)
  "Move ARG lines of Octave code backward (forward if ARG is negative).
Skips past all empty and comment lines.  Default for ARG is 1.

On success, return 0.  Otherwise, go as far as possible and return -1."
  (interactive "p")
  (or arg (setq arg 1))
  (octave-next-code-line (- arg)))

(defun octave-beginning-of-line ()
  "Move point to beginning of current Octave line.
If on an empty or comment line, go to the beginning of that line.
Otherwise, move backward to the beginning of the first Octave code line
which is not inside a continuation statement, i.e., which does not
follow a code line ending with `...' or is inside an open
parenthesis list."
  (interactive)
  (beginning-of-line)
  (unless (looking-at "\\s-*\\($\\|\\s<\\)")
    (while (or (when (cadr (syntax-ppss))
                 (goto-char (cadr (syntax-ppss)))
                 (beginning-of-line)
                 t)
               (and (or (looking-at "\\s-*\\($\\|\\s<\\)")
                        (save-excursion
                          (if (zerop (octave-previous-code-line))
                              (looking-at octave-continuation-regexp))))
                    (zerop (forward-line -1)))))))

(defun octave-end-of-line ()
  "Move point to end of current Octave line.
If on an empty or comment line, go to the end of that line.
Otherwise, move forward to the end of the first Octave code line which
does not end with `...' or is inside an open parenthesis list."
  (interactive)
  (end-of-line)
  (unless (save-excursion
            (beginning-of-line)
            (looking-at "\\s-*\\($\\|\\s<\\)"))
    (while (or (when (cadr (syntax-ppss))
                 (condition-case nil
                     (progn
                       (up-list 1)
                       (end-of-line)
                       t)
                   (error nil)))
               (and (save-excursion
                      (beginning-of-line)
                      (or (looking-at "\\s-*\\($\\|\\s<\\)")
                          (looking-at octave-continuation-regexp)))
                    (zerop (forward-line 1)))))
    (end-of-line)))

(defun octave-mark-block ()
  "Put point at the beginning of this Octave block, mark at the end.
The block marked is the one that contains point or follows point."
  (interactive)
  (if (and (looking-at "\\sw\\|\\s_")
           (looking-back "\\sw\\|\\s_" (1- (point))))
      (skip-syntax-forward "w_"))
  (unless (or (looking-at "\\s(")
              (save-excursion
                (let* ((token (funcall smie-forward-token-function))
                       (level (assoc token smie-grammar)))
                  (and level (not (numberp (cadr level)))))))
    (backward-up-list 1))
  (mark-sexp))

(defun octave-beginning-of-defun (&optional arg)
  "Octave-specific `beginning-of-defun-function' (which see)."
  (or arg (setq arg 1))
  ;; Move out of strings or comments.
  (when (octave-in-string-or-comment-p)
    (goto-char (octave-in-string-or-comment-p)))
  (letrec ((orig (point))
           (toplevel (lambda (pos)
                       (condition-case nil
                           (progn
                             (backward-up-list 1)
                             (funcall toplevel (point)))
                         (scan-error pos)))))
    (goto-char (funcall toplevel (point)))
    (when (and (> arg 0) (/= orig (point)))
      (setq arg (1- arg)))
    (forward-sexp (- arg))
    (and (< arg 0) (forward-sexp -1))
    (/= orig (point))))

(defun octave-fill-paragraph (&optional _arg)
  "Fill paragraph of Octave code, handling Octave comments."
  ;; FIXME: difference with generic fill-paragraph:
  ;; - code lines are only split, never joined.
  ;; - \n that end comments are never removed.
  ;; - insert continuation marker when splitting code lines.
  (interactive "P")
  (save-excursion
    (let ((end (progn (forward-paragraph) (copy-marker (point) t)))
          (beg (progn
                 (forward-paragraph -1)
                 (skip-chars-forward " \t\n")
                 (beginning-of-line)
                 (point)))
          (cfc (current-fill-column))
          comment-prefix)
      (goto-char beg)
      (while (< (point) end)
        (condition-case nil
            (indent-according-to-mode)
          (error nil))
        (move-to-column cfc)
        ;; First check whether we need to combine non-empty comment lines
        (if (and (< (current-column) cfc)
                 (octave-in-comment-p)
                 (not (save-excursion
                        (beginning-of-line)
                        (looking-at "^\\s-*\\s<+\\s-*$"))))
            ;; This is a nonempty comment line which does not extend
            ;; past the fill column.  If it is followed by a nonempty
            ;; comment line with the same comment prefix, try to
            ;; combine them, and repeat this until either we reach the
            ;; fill-column or there is nothing more to combine.
            (progn
              ;; Get the comment prefix
              (save-excursion
                (beginning-of-line)
                (while (and (re-search-forward "\\s<+")
                            (not (octave-in-comment-p))))
                (setq comment-prefix (match-string 0)))
              ;; And keep combining ...
              (while (and (< (current-column) cfc)
                          (save-excursion
                            (forward-line 1)
                            (and (looking-at
                                  (concat "^\\s-*"
                                          comment-prefix
                                          "\\S<"))
                                 (not (looking-at
                                       (concat "^\\s-*"
                                               comment-prefix
                                               "\\s-*$"))))))
                (delete-char 1)
                (re-search-forward comment-prefix)
                (delete-region (match-beginning 0) (match-end 0))
                (fixup-whitespace)
                (move-to-column cfc))))
        ;; We might also try to combine continued code lines>  Perhaps
        ;; some other time ...
        (skip-chars-forward "^ \t\n")
        (delete-horizontal-space)
        (if (or (< (current-column) cfc)
                (and (= (current-column) cfc) (eolp)))
            (forward-line 1)
          (if (not (eolp)) (insert " "))
          (or (funcall normal-auto-fill-function)
              (forward-line 1))))
      t)))

;;; Completions

(defun octave-completion-at-point ()
  "Find the text to complete and the corresponding table."
  (let* ((beg (save-excursion (skip-syntax-backward "w_") (point)))
         (end (point)))
    (if (< beg (point))
        ;; Extend region past point, if applicable.
        (save-excursion (skip-syntax-forward "w_")
                        (setq end (point))))
    (when (> end beg)
      (list beg end (or (and inferior-octave-process
                             (process-live-p inferior-octave-process)
                             inferior-octave-completion-table)
                        octave-reserved-words)))))

(define-obsolete-function-alias 'octave-complete-symbol
  'completion-at-point "24.1")

;;; Electric characters && friends
(define-skeleton octave-insert-defun
  "Insert an Octave function skeleton.
Prompt for the function's name, arguments and return values (to be
entered without parens)."
  (let* ((defname (file-name-sans-extension (buffer-name)))
         (name (read-string (format "Function name (default %s): " defname)
                            nil nil defname))
         (args (read-string "Arguments: "))
         (vals (read-string "Return values: ")))
    (format "%s%s (%s)"
            (cond
             ((string-equal vals "") vals)
             ((string-match "[ ,]" vals) (concat "[" vals "] = "))
             (t (concat vals " = ")))
            name
            args))
  \n octave-block-comment-start "usage: " str \n
  octave-block-comment-start '(delete-horizontal-space) \n
  octave-block-comment-start '(delete-horizontal-space) \n
  "function " > str \n
  _ \n
  "endfunction" > \n)

;;; Communication with the inferior Octave process
(defun octave-kill-process ()
  "Kill inferior Octave process and its buffer."
  (interactive)
  (if inferior-octave-process
      (progn
	(process-send-string inferior-octave-process "quit;\n")
	(accept-process-output inferior-octave-process)))
  (if inferior-octave-buffer
      (kill-buffer inferior-octave-buffer)))

(defun octave-show-process-buffer ()
  "Make sure that `inferior-octave-buffer' is displayed."
  (interactive)
  (if (get-buffer inferior-octave-buffer)
      (display-buffer inferior-octave-buffer)
    (message "No buffer named %s" inferior-octave-buffer)))

(defun octave-hide-process-buffer ()
  "Delete all windows that display `inferior-octave-buffer'."
  (interactive)
  (if (get-buffer inferior-octave-buffer)
      (delete-windows-on inferior-octave-buffer)
    (message "No buffer named %s" inferior-octave-buffer)))

(defun octave-send-region (beg end)
  "Send current region to the inferior Octave process."
  (interactive "r")
  (inferior-octave t)
  (let ((proc inferior-octave-process)
        (string (buffer-substring-no-properties beg end))
        line)
    (with-current-buffer inferior-octave-buffer
      (setq inferior-octave-output-list nil)
      (while (not (string-equal string ""))
        (if (string-match "\n" string)
            (setq line (substring string 0 (match-beginning 0))
                  string (substring string (match-end 0)))
          (setq line string string ""))
        (setq inferior-octave-receive-in-progress t)
        (inferior-octave-send-list-and-digest (list (concat line "\n")))
        (while inferior-octave-receive-in-progress
          (accept-process-output proc))
        (insert-before-markers
         (mapconcat 'identity
                    (append
                     (if octave-send-echo-input (list line) (list ""))
                     inferior-octave-output-list
                     (list inferior-octave-output-string))
                    "\n")))))
  (if octave-send-show-buffer
      (display-buffer inferior-octave-buffer)))

(defun octave-send-block ()
  "Send current Octave block to the inferior Octave process."
  (interactive)
  (save-excursion
    (octave-mark-block)
    (octave-send-region (point) (mark))))

(defun octave-send-defun ()
  "Send current Octave function to the inferior Octave process."
  (interactive)
  (save-excursion
    (mark-defun)
    (octave-send-region (point) (mark))))

(defun octave-send-line (&optional arg)
  "Send current Octave code line to the inferior Octave process.
With positive prefix ARG, send that many lines.
If `octave-send-line-auto-forward' is non-nil, go to the next unsent
code line."
  (interactive "P")
  (or arg (setq arg 1))
  (if (> arg 0)
      (let (beg end)
	(beginning-of-line)
	(setq beg (point))
	(octave-next-code-line (- arg 1))
	(end-of-line)
	(setq end (point))
	(if octave-send-line-auto-forward
	    (octave-next-code-line 1))
	(octave-send-region beg end))))

(defun octave-eval-print-last-sexp ()
  "Evaluate Octave sexp before point and print value into current buffer."
  (interactive)
  (inferior-octave t)
  (let ((standard-output (current-buffer))
	(print-escape-newlines nil)
	(opoint (point)))
    (terpri)
    (prin1
     (save-excursion
       (forward-sexp -1)
       (inferior-octave-send-list-and-digest
	(list (concat (buffer-substring-no-properties (point) opoint)
		      "\n")))
       (mapconcat 'identity inferior-octave-output-list "\n")))
    (terpri)))



(defcustom octave-eldoc-message-style 'auto
  "Octave eldoc message style: auto, oneline, multiline."
  :type '(choice (const :tag "Automatic" auto)
                 (const :tag "One Line" oneline)
                 (const :tag "Multi Line" multiline))
  :group 'octave
  :version "24.4")

;; (FN SIGNATURE1 SIGNATURE2 ...)
(defvar octave-eldoc-cache nil)

(defun octave-eldoc-function-signatures (fn)
  (unless (equal fn (car octave-eldoc-cache))
    (inferior-octave-send-list-and-digest
     (list (format "\
if ismember(exist(\"%s\"), [2 3 5 103]) print_usage(\"%s\") endif\n"
                   fn fn)))
    (let (result)
      (dolist (line inferior-octave-output-list)
        (when (string-match
               "\\s-*\\(?:--[^:]+\\|usage\\):\\s-*\\(.*\\)$"
               line)
          (push (match-string 1 line) result)))
      (setq octave-eldoc-cache
            (cons (substring-no-properties fn)
                  (nreverse result)))))
  (cdr octave-eldoc-cache))

(defun octave-eldoc-function ()
  "A function for `eldoc-documentation-function' (which see)."
  (when (and inferior-octave-process
             (process-live-p inferior-octave-process))
    (let* ((ppss (syntax-ppss))
           (paren-pos (cadr ppss))
           (fn (save-excursion
                 (if (and paren-pos
                          ;; PAREN-POS must be after the prompt
                          (>= paren-pos
                              (if (eq (get-buffer-process (current-buffer))
                                      inferior-octave-process)
                                  (process-mark inferior-octave-process)
                                (point-min)))
                          (or (not (eq (get-buffer-process (current-buffer))
                                       inferior-octave-process))
                              (< (process-mark inferior-octave-process)
                                 paren-pos))
                          (eq (char-after paren-pos) ?\())
                     (goto-char paren-pos)
                   (setq paren-pos nil))
                 (when (or (< (skip-syntax-backward "-") 0) paren-pos)
                   (thing-at-point 'symbol))))
           (sigs (and fn (octave-eldoc-function-signatures fn)))
           (oneline (mapconcat 'identity sigs
                               (propertize " | " 'face 'warning)))
           (multiline (mapconcat (lambda (s) (concat "-- " s)) sigs "\n")))
      ;;
      ;; Return the value according to style.
      (pcase octave-eldoc-message-style
        (`auto (if (< (length oneline) (window-width (minibuffer-window)))
                   oneline
                 multiline))
        (`oneline oneline)
        (`multiline multiline)))))

(defcustom octave-help-buffer "*Octave Help*"
  "Buffer name for `octave-help'."
  :type 'string
  :group 'octave
  :version "24.4")

(define-button-type 'octave-help-file
  'follow-link t
  'action #'help-button-action
  'help-function 'octave-find-definition)

(define-button-type 'octave-help-function
  'follow-link t
  'action (lambda (b)
            (octave-help
             (buffer-substring (button-start b) (button-end b)))))

(defvar octave-help-mode-map
  (let ((map (make-sparse-keymap)))
    (define-key map "\M-." 'octave-find-definition)
    (define-key map "\C-hd" 'octave-help)
    map))

(define-derived-mode octave-help-mode help-mode "OctHelp"
  "Major mode for displaying Octave documentation."
  :abbrev-table nil
  :syntax-table octave-mode-syntax-table
  (eval-and-compile (require 'help-mode))
  ;; Mostly stolen from `help-make-xrefs'.
  (let ((inhibit-read-only t))
    (setq-local info-lookup-mode 'octave-mode)
    ;; Delete extraneous newlines at the end of the docstring
    (goto-char (point-max))
    (while (and (not (bobp)) (bolp))
      (delete-char -1))
    (insert "\n")
    (when (or help-xref-stack help-xref-forward-stack)
      (insert "\n"))
    (when help-xref-stack
      (help-insert-xref-button help-back-label 'help-back
                               (current-buffer)))
    (when help-xref-forward-stack
      (when help-xref-stack
        (insert "\t"))
      (help-insert-xref-button help-forward-label 'help-forward
                               (current-buffer)))
    (when (or help-xref-stack help-xref-forward-stack)
      (insert "\n"))))

(defvar octave-help-mode-finish-hook nil
  "Octave specific hook for `temp-buffer-show-hook'.")

(defun octave-help-mode-finish ()
  (when (eq major-mode 'octave-help-mode)
    (run-hooks 'octave-help-mode-finish-hook)))

(add-hook 'temp-buffer-show-hook 'octave-help-mode-finish)

(defun octave-help (fn)
  "Display the documentation of FN."
  (interactive (list (octave-completing-read)))
  (inferior-octave-send-list-and-digest
   (list (format "help \"%s\"\n" fn)))
  (let ((lines inferior-octave-output-list)
        (inhibit-read-only t))
    (when (string-match "error: \\(.*\\)$" (car lines))
      (error "%s" (match-string 1 (car lines))))
    (with-help-window octave-help-buffer
      (princ (mapconcat 'identity lines "\n"))
      (with-current-buffer octave-help-buffer
        ;; Bound to t so that `help-buffer' returns current buffer for
        ;; `help-setup-xref'.
        (let ((help-xref-following t))
          (help-setup-xref (list 'octave-help fn)
                           (called-interactively-p 'interactive)))
        ;; Note: can be turned off by suppress_verbose_help_message.
        ;;
        ;; Remove boring trailing text: Additional help for built-in functions
        ;; and operators ...
        (goto-char (point-max))
        (when (search-backward "\n\n\n" nil t)
          (goto-char (match-beginning 0))
          (delete-region (point) (point-max)))
        ;; File name highlight
        (goto-char (point-min))
        (when (re-search-forward "from the file \\(.*\\)$"
                                 (line-end-position)
                                 t)
          (let* ((file (match-string 1))
                 (dir (file-name-directory
                       (directory-file-name (file-name-directory file)))))
            (replace-match "" nil nil nil 1)
            (insert "`")
            ;; Include the parent directory which may be regarded as
            ;; the category for the FN.
            (help-insert-xref-button (file-relative-name file dir)
                                     'octave-help-file fn)
            (insert "'")))
        ;; Make 'See also' clickable
        (with-syntax-table octave-mode-syntax-table
          (when (re-search-forward "^\\s-*See also:" nil t)
            (let ((end (or (save-excursion (re-search-forward "^\\s-*$" nil t))
                           (point-max))))
              (while (re-search-forward "\\_<\\(?:\\sw\\|\\s_\\)+\\_>" end t)
                (make-text-button (match-beginning 0)
                                  ;; If the match ends with . exclude it.
                                  (if (eq (char-before (match-end 0)) ?.)
                                      (1- (match-end 0))
                                    (match-end 0))
                                  :type 'octave-help-function)))))
        (octave-help-mode)))))

(defcustom octave-source-directories nil
  "A list of directories for Octave sources.
If the environment variable OCTAVE_SRCDIR is set, it is searched first."
  :type '(repeat directory)
  :group 'octave
  :version "24.4")

(defun octave-source-directories ()
  (let ((srcdir (or (and inferior-octave-process
                         (process-get inferior-octave-process 'octave-srcdir))
                    (getenv "OCTAVE_SRCDIR"))))
    (if srcdir
        (cons srcdir octave-source-directories)
      octave-source-directories)))

(defvar octave-find-definition-filename-function
  #'octave-find-definition-default-filename)

(defun octave-find-definition-default-filename (name)
  "Default value for `octave-find-definition-filename-function'."
  (pcase (file-name-extension name)
    (`"oct"
     (octave-find-definition-default-filename
      (concat "libinterp/dldfcn/"
              (file-name-sans-extension (file-name-nondirectory name))
              ".cc")))
    (`"cc"
     (let ((file (or (locate-file name (octave-source-directories))
                     (locate-file (file-name-nondirectory name)
                                  (octave-source-directories)))))
       (or (and file (file-exists-p file))
           (error "File `%s' not found" name))
       file))
    (`"mex"
     (if (yes-or-no-p (format "File `%s' may be binary; open? "
                              (file-name-nondirectory name)))
         name
       (user-error "Aborted")))
    (t name)))

(defvar find-tag-marker-ring)

(defun octave-find-definition (fn)
  "Find the definition of FN.
Functions implemented in C++ can be found if
`octave-source-directories' is set correctly."
  (interactive (list (octave-completing-read)))
  (inferior-octave-send-list-and-digest
   ;; help NAME is more verbose
   (list (format "\
if iskeyword(\"%s\") disp(\"`%s' is a keyword\") else which(\"%s\") endif\n"
                 fn fn fn)))
  (let* ((line (car inferior-octave-output-list))
         (file (when (and line (string-match "from the file \\(.*\\)$" line))
                 (match-string 1 line))))
    (if (not file)
        (user-error "%s" (or line (format "`%s' not found" fn)))
      (require 'etags)
      (ring-insert find-tag-marker-ring (point-marker))
      (setq file (funcall octave-find-definition-filename-function file))
      (when file
        (find-file file)
        (octave-goto-function-definition fn)))))


(provide 'octave)
;;; octave.el ends here<|MERGE_RESOLUTION|>--- conflicted
+++ resolved
@@ -34,8 +34,6 @@
 ;;; Code:
 (require 'comint)
 
-<<<<<<< HEAD
-=======
 ;;; For emacs < 24.3.
 (require 'newcomment)
 (eval-and-compile
@@ -49,7 +47,6 @@
       "Set variable VAR to value VAL in current buffer."
       (list 'set (list 'make-local-variable (list 'quote var)) val))))
 
->>>>>>> 49ee874b
 (defgroup octave nil
   "Editing Octave code."
   :link '(custom-group-link :tag "Font Lock Faces group" font-lock-faces)
@@ -99,64 +96,6 @@
 
  
-<<<<<<< HEAD
-(defvar octave-font-lock-keywords
-  (list
-   ;; Fontify all builtin keywords.
-   (cons (concat "\\_<\\("
-		 (regexp-opt (append octave-reserved-words
-                                     octave-text-functions))
-		 "\\)\\_>")
-	 'font-lock-keyword-face)
-   ;; Note: 'end' also serves as the last index in an indexing expression.
-   ;; Ref: http://www.mathworks.com/help/matlab/ref/end.html
-   '("\\_<end\\_>" (0 (save-excursion
-                        (condition-case nil
-                            (progn
-                              (goto-char (match-beginning 0))
-                              (backward-up-list)
-                              (unless (eq (char-after) ?\()
-                                font-lock-keyword-face))
-                          (error font-lock-keyword-face)))
-                      t))
-   ;; Fontify all builtin operators.
-   (cons "\\(&\\||\\|<=\\|>=\\|==\\|<\\|>\\|!=\\|!\\)"
-	 (if (boundp 'font-lock-builtin-face)
-	     'font-lock-builtin-face
-	   'font-lock-preprocessor-face))
-   ;; Fontify all function declarations.
-   (list octave-function-header-regexp
-	 '(1 font-lock-keyword-face)
-	 '(3 font-lock-function-name-face nil t)))
-  "Additional Octave expressions to highlight.")
-
-(defun octave-syntax-propertize-function (start end)
-  (goto-char start)
-  (octave-syntax-propertize-sqs end)
-  (funcall (syntax-propertize-rules
-            ;; Try to distinguish the string-quotes from the transpose-quotes.
-            ("[[({,; ]\\('\\)"
-             (1 (prog1 "\"'" (octave-syntax-propertize-sqs end)))))
-           (point) end))
-
-(defun octave-syntax-propertize-sqs (end)
-  "Propertize the content/end of single-quote strings."
-  (when (eq (nth 3 (syntax-ppss)) ?\')
-    ;; A '..' string.
-    (when (re-search-forward
-           "\\(?:\\=\\|[^']\\)\\(?:''\\)*\\('\\)\\($\\|[^']\\)" end 'move)
-      (goto-char (match-beginning 2))
-      (when (eq (char-before (match-beginning 1)) ?\\)
-        ;; Backslash cannot escape a single quote.
-        (put-text-property (1- (match-beginning 1)) (match-beginning 1)
-                           'syntax-table (string-to-syntax ".")))
-      (put-text-property (match-beginning 1) (match-end 1)
-                         'syntax-table (string-to-syntax "\"'")))))
-
--
-=======
->>>>>>> 49ee874b
 (defvar octave-mode-map
   (let ((map (make-sparse-keymap)))
     (define-key map "\M-."     'octave-find-definition)
@@ -251,7 +190,7 @@
     (modify-syntax-entry ?& "."   table)
     (modify-syntax-entry ?| "."   table)
     (modify-syntax-entry ?! "."   table)
-    (modify-syntax-entry ?\\ "\\" table)
+    (modify-syntax-entry ?\\ "."  table)
     (modify-syntax-entry ?\' "."  table)
     ;; Was "w" for abbrevs, but now that it's not necessary any more,
     (modify-syntax-entry ?\` "."  table)
@@ -661,13 +600,15 @@
   :group 'octave
   :version "24.4")
 
-(defcustom inferior-octave-startup-file nil
+(defcustom inferior-octave-startup-file
+  (convert-standard-filename
+   (concat "~/.emacs-" (file-name-nondirectory inferior-octave-program)))
   "Name of the inferior Octave startup file.
 The contents of this file are sent to the inferior Octave process on
 startup."
-  :type '(choice (const :tag "None" nil)
-		 file)
-  :group 'octave)
+  :type '(choice (const :tag "None" nil) file)
+  :group 'octave
+  :version "24.4")
 
 (defcustom inferior-octave-startup-args nil
   "List of command line arguments for the inferior Octave process.
@@ -708,26 +649,12 @@
   ;; Could certainly do more font locking in inferior Octave ...
   "Additional expressions to highlight in Inferior Octave mode.")
 
-
-;;; Compatibility functions
-(if (not (fboundp 'comint-line-beginning-position))
-    ;; comint-line-beginning-position is defined in Emacs 21
-    (defun comint-line-beginning-position ()
-      "Returns the buffer position of the beginning of the line, after any prompt.
-The prompt is assumed to be any text at the beginning of the line matching
-the regular expression `comint-prompt-regexp', a buffer local variable."
-      (save-excursion (comint-bol nil) (point))))
-
-
 (defvar inferior-octave-output-list nil)
 (defvar inferior-octave-output-string nil)
 (defvar inferior-octave-receive-in-progress nil)
 
 (define-obsolete-variable-alias 'inferior-octave-startup-hook
   'inferior-octave-mode-hook "24.4")
-
-(defvar inferior-octave-has-built-in-variables nil
-  "Non-nil means that Octave has built-in variables.")
 
 (defvar inferior-octave-dynamic-complete-functions
   '(inferior-octave-completion-at-point comint-filename-completion)
@@ -776,18 +703,6 @@
 the file specified by `inferior-octave-startup-file' or by the default
 startup file, `~/.emacs-octave'."
   (interactive "P")
-<<<<<<< HEAD
-  (let ((buffer inferior-octave-buffer))
-    (get-buffer-create buffer)
-    (if (comint-check-proc buffer)
-	()
-      (with-current-buffer buffer
-	(comint-mode)
-	(inferior-octave-startup)
-	(inferior-octave-mode)))
-    (if (not arg)
-	(pop-to-buffer buffer))))
-=======
   (let ((buffer (get-buffer-create inferior-octave-buffer)))
     (unless arg
       (pop-to-buffer buffer))
@@ -796,7 +711,6 @@
         (inferior-octave-startup)
         (inferior-octave-mode)))
     buffer))
->>>>>>> 49ee874b
 
 ;;;###autoload
 (defalias 'run-octave 'inferior-octave)
@@ -804,13 +718,6 @@
 (defun inferior-octave-startup ()
   "Start an inferior Octave process."
   (let ((proc (comint-exec-1
-<<<<<<< HEAD
-	       (substring inferior-octave-buffer 1 -1)
-	       inferior-octave-buffer
-	       inferior-octave-program
-	       (append (list "-i" "--no-line-editing")
-		       inferior-octave-startup-args))))
-=======
                (substring inferior-octave-buffer 1 -1)
                inferior-octave-buffer
                inferior-octave-program
@@ -821,13 +728,11 @@
                                                   "--no-gui" "--help"))
                          (list "--no-gui"))
                        inferior-octave-startup-args))))
->>>>>>> 49ee874b
     (set-process-filter proc 'inferior-octave-output-digest)
-    (setq comint-ptyp process-connection-type
-	  inferior-octave-process proc
-	  inferior-octave-output-list nil
-	  inferior-octave-output-string nil
-	  inferior-octave-receive-in-progress t)
+    (setq inferior-octave-process proc
+          inferior-octave-output-list nil
+          inferior-octave-output-string nil
+          inferior-octave-receive-in-progress t)
 
     ;; This may look complicated ... However, we need to make sure that
     ;; we additional startup code only AFTER Octave is ready (otherwise,
@@ -844,49 +749,13 @@
       (if (not (bobp)) " \n")
       (if inferior-octave-output-list
-	  (concat (mapconcat
-		   'identity inferior-octave-output-list "\n")
-		  "\n"))))
-
-     ;; Find out whether Octave has built-in variables.
-     (inferior-octave-send-list-and-digest
-      (list "exist \"LOADPATH\"\n"))
-     (setq inferior-octave-has-built-in-variables
- 	  (string-match "101$" (car inferior-octave-output-list)))
+          (concat (mapconcat
+                   'identity inferior-octave-output-list "\n")
+                  "\n"))))
 
     ;; An empty secondary prompt, as e.g. obtained by '--braindead',
     ;; means trouble.
     (inferior-octave-send-list-and-digest (list "PS2\n"))
-<<<<<<< HEAD
-    (if (string-match "\\(PS2\\|ans\\) = *$" (car inferior-octave-output-list))
- 	(inferior-octave-send-list-and-digest
- 	 (list (if inferior-octave-has-built-in-variables
- 		   "PS2 = \"> \"\n"
- 		 "PS2 (\"> \");\n"))))
-
-    ;; O.k., now we are ready for the Inferior Octave startup commands.
-    (let* (commands
-	   (program (file-name-nondirectory inferior-octave-program))
-	   (file (or inferior-octave-startup-file
-			  (concat "~/.emacs-" program))))
-      (setq commands
-	    (list "more off;\n"
-		  (if (not (string-equal
-			    inferior-octave-output-string ">> "))
-		      (if inferior-octave-has-built-in-variables
-			  "PS1=\"\\\\s> \";\n"
-			"PS1 (\"\\\\s> \");\n"))
-		  (if (file-exists-p file)
-		      (format "source (\"%s\");\n" file))))
-      (inferior-octave-send-list-and-digest commands))
-    (insert-before-markers
-     (concat
-      (if inferior-octave-output-list
-	  (concat (mapconcat
-		   'identity inferior-octave-output-list "\n")
-		  "\n"))
-      inferior-octave-output-string))
-=======
     (when (string-match "\\(PS2\\|ans\\) = *$"
                         (car inferior-octave-output-list))
       (inferior-octave-send-list-and-digest (list "PS2 (\"> \");\n")))
@@ -908,7 +777,6 @@
     (when inferior-octave-output-list
       (insert-before-markers
        (mapconcat 'identity inferior-octave-output-list "\n")))
->>>>>>> 49ee874b
 
     ;; And finally, everything is back to normal.
     (set-process-filter proc 'comint-output-filter)
