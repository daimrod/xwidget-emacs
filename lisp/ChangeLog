--- conflicted
+++ resolved
@@ -1,4 +1,25 @@
-<<<<<<< HEAD
+2011-05-13  Ulf Jasper  <ulf.jasper@web.de>
+
+	* net/newst-treeview.el (newsticker-treeview-face): Changed default
+	family from helvetica to sans.
+	(newsticker-treeview-tool-bar-map): Moved tool-bar icons to
+	etc/images/newsticker.
+
+	* net/newst-reader.el (newsticker-feed-face): Changed default
+	family from helvetica to sans.
+
+	* net/newst-plainview.el (newsticker-new-item-face)
+	(newsticker-old-item-face, newsticker-immortal-item-face)
+	(newsticker-obsolete-item-face, newsticker-date-face)
+	(newsticker-statistics-face): Changed default family from
+	helvetica to sans.
+	(newsticker--plainview-tool-bar-map): Moved tool-bar icons to
+	etc/images/newsticker.
+
+	* net/newst-backend.el (newsticker--do-run-auto-mark-filter),
+	(newsticker--process-auto-mark-filter-match): : Tell user about
+	auto-marking.
+
 2011-05-13  Didier Verna  <didier@xemacs.org>
 
 	Common Lisp indentation improvements on defmethod and lambda-lists.
@@ -14,29 +35,6 @@
 	(lisp-indent-defmethod): Support for more than one
 	method qualifier and properly indent methods lambda-lists.
 	(defgeneric): Provide a missing common-lisp-indent-function property.
-=======
-2011-05-13  Ulf Jasper  <ulf.jasper@web.de>
-
-	* net/newst-treeview.el (newsticker-treeview-face): Changed default
-	family from helvetica to sans.
-	(newsticker-treeview-tool-bar-map): Moved tool-bar icons to
-	etc/images/newsticker.
-
-	* net/newst-reader.el (newsticker-feed-face): Changed default
-	family from helvetica to sans.
-
-	* net/newst-plainview.el (newsticker-new-item-face)
-	(newsticker-old-item-face, newsticker-immortal-item-face)
-	(newsticker-obsolete-item-face, newsticker-date-face)
-	(newsticker-statistics-face): Changed default family from
-	helvetica to sans.
-	(newsticker--plainview-tool-bar-map): Moved tool-bar icons to
-	etc/images/newsticker.
-
-	* net/newst-backend.el (newsticker--do-run-auto-mark-filter),
-	(newsticker--process-auto-mark-filter-match): : Tell user about
-	auto-marking.
->>>>>>> 21e299a1
 
 2011-05-13  Stefan Monnier  <monnier@iro.umontreal.ca>
 
