/* Output like sprintf to a buffer of specified size.
   Also takes args differently: pass one pointer to the end
   of the format string in addition to the format string itself.
   Copyright (C) 1985, 2001-2011  Free Software Foundation, Inc.

This file is part of GNU Emacs.

GNU Emacs is free software: you can redistribute it and/or modify
it under the terms of the GNU General Public License as published by
the Free Software Foundation, either version 3 of the License, or
(at your option) any later version.

GNU Emacs is distributed in the hope that it will be useful,
but WITHOUT ANY WARRANTY; without even the implied warranty of
MERCHANTABILITY or FITNESS FOR A PARTICULAR PURPOSE.  See the
GNU General Public License for more details.

You should have received a copy of the GNU General Public License
along with GNU Emacs.  If not, see <http://www.gnu.org/licenses/>.  */

/* If you think about replacing this with some similar standard C function of
   the printf family (such as vsnprintf), please note that this function
   supports the following Emacs-specific features:

   . For %c conversions, it produces a string with the multibyte representation
     of the (`int') argument, suitable for display in an Emacs buffer.

   . For %s and %c, when field width is specified (e.g., %25s), it accounts for
     the diplay width of each character, according to char-width-table.  That
     is, it does not assume that each character takes one column on display.

   . If the size of the buffer is not enough to produce the formatted string in
     its entirety, it makes sure that truncation does not chop the last
     character in the middle of its multibyte sequence, producing an invalid
     sequence.

   . It accepts a pointer to the end of the format string, so the format string
     could include embedded null characters.

   . It signals an error if the length of the formatted string is about to
     overflow MOST_POSITIVE_FIXNUM, to avoid producing strings longer than what
     Emacs can handle.

   OTOH, this function supports only a small subset of the standard C formatted
   output facilities.  E.g., %u and %ll are not supported, and precision is
   ignored %s and %c conversions.  (See below for the detailed documentation of
   what is supported.)  However, this is okay, as this function is supposed to
   be called from `error' and similar functions, and thus does not need to
   support features beyond those in `Fformat', which is used by `error' on the
   Lisp level.  */

/* This function supports the following %-sequences in the `format'
   argument:

   %s means print a string argument.
   %S is silently treated as %s, for loose compatibility with `Fformat'.
   %d means print a `signed int' argument in decimal.
   %o means print an `unsigned int' argument in octal.
   %x means print an `unsigned int' argument in hex.
   %e means print a `double' argument in exponential notation.
   %f means print a `double' argument in decimal-point notation.
   %g means print a `double' argument in exponential notation
      or in decimal-point notation, whichever uses fewer characters.
   %c means print a `signed int' argument as a single character.
   %% means produce a literal % character.

   A %-sequence may contain optional flag, width, and precision specifiers, and
   a length modifier, as follows:

     %<flags><width><precision><length>character

   where flags is [+ -0], width is [0-9]+, precision is .[0-9]+, and length
   modifier is l.

   The + flag character inserts a + before any positive number, while a space
<<<<<<< HEAD
   inserts a space before any positive number; these flags only affect %d, %l,
   %o, %x, %e, %f, and %g sequences.  The - and 0 flags affect the width
   specifier, as described below.

   The l (lower-case letter ell) flag is a `long' data type modifier: it is
   supported for %d, %o, and %x conversions of integral arguments, and means
   that the respective argument is to be treated as `long int' or `unsigned
   long int'.  ll means to use 'long long'.  EMACS_INT arguments
   should use the pI macro, which expands to whatever length modifier
   is needed for the target host, e.g., "", "l", "ll".
=======
   inserts a space before any positive number; these flags only affect %d, %o,
   %x, %e, %f, and %g sequences.  The - and 0 flags affect the width specifier,
   as described below.  For signed numerical arguments only, the ` ' (space)
   flag causes the result to be prefixed with a space character if it does not
   start with a sign (+ or -).

   The l (lower-case letter ell) length modifier is a `long' data type
   modifier: it is supported for %d, %o, and %x conversions of integral
   arguments, must immediately preced the conversion specifier, and means that
   the respective argument is to be treated as `long int' or `unsigned long
   int'.  The EMACS_INT data type should use this modifier.
>>>>>>> e795287b

   The width specifier supplies a lower limit for the length of the printed
   representation.  The padding, if any, normally goes on the left, but it goes
   on the right if the - flag is present.  The padding character is normally a
   space, but (for numerical arguments only) it is 0 if the 0 flag is present.
   The - flag takes precedence over the 0 flag.

   For %e, %f, and %g sequences, the number after the "." in the precision
   specifier says how many decimal places to show; if zero, the decimal point
   itself is omitted.  For %s and %S, the precision specifier is ignored.  */

#include <config.h>
#include <stdio.h>
#include <ctype.h>
#include <setjmp.h>

#ifdef STDC_HEADERS
#include <float.h>
#endif

#include <unistd.h>

#include <limits.h>
#ifndef SIZE_MAX
# define SIZE_MAX ((size_t) -1)
#endif

#include "lisp.h"

/* Since we use the macro CHAR_HEAD_P, we have to include this, but
   don't have to include others because CHAR_HEAD_P does not contains
   another macro.  */
#include "character.h"

#ifndef DBL_MAX_10_EXP
#define DBL_MAX_10_EXP 308 /* IEEE double */
#endif

/* Generate output from a format-spec FORMAT,
   terminated at position FORMAT_END.
   Output goes in BUFFER, which has room for BUFSIZE chars.
   If the output does not fit, truncate it to fit.
   Returns the number of bytes stored into BUFFER, excluding
   the terminating null byte.  Output is always null-terminated.
   String arguments are passed as C strings.
   Integers are passed as C integers.  */

size_t
doprnt (char *buffer, register size_t bufsize, const char *format,
	const char *format_end, va_list ap)
{
  const char *fmt = format;	/* Pointer into format string */
  register char *bufptr = buffer; /* Pointer into output buffer.. */

  /* Use this for sprintf unless we need something really big.  */
  char tembuf[DBL_MAX_10_EXP + 100];

  /* Size of sprintf_buffer.  */
  size_t size_allocated = sizeof (tembuf);

  /* Buffer to use for sprintf.  Either tembuf or same as BIG_BUFFER.  */
  char *sprintf_buffer = tembuf;

  /* Buffer we have got with malloc.  */
  char *big_buffer = NULL;

  register size_t tem;
  char *string;
  char fixed_buffer[20];	/* Default buffer for small formatting. */
  char *fmtcpy;
  int minlen;
  char charbuf[MAX_MULTIBYTE_LENGTH + 1];	/* Used for %c.  */
  USE_SAFE_ALLOCA;

  if (format_end == 0)
    format_end = format + strlen (format);

  if ((format_end - format + 1) < sizeof (fixed_buffer))
    fmtcpy = fixed_buffer;
  else
    SAFE_ALLOCA (fmtcpy, char *, format_end - format + 1);

  bufsize--;

  /* Loop until end of format string or buffer full. */
  while (fmt < format_end && bufsize > 0)
    {
      if (*fmt == '%')	/* Check for a '%' character */
	{
	  size_t size_bound = 0;
	  EMACS_INT width;  /* Columns occupied by STRING on display.  */
	  int long_flag = 0;

	  fmt++;
	  /* Copy this one %-spec into fmtcpy.  */
	  string = fmtcpy;
	  *string++ = '%';
	  while (fmt < format_end)
	    {
	      *string++ = *fmt;
	      if ('0' <= *fmt && *fmt <= '9')
		{
		  /* Get an idea of how much space we might need.
		     This might be a field width or a precision; e.g.
		     %1.1000f and %1000.1f both might need 1000+ bytes.
		     Parse the width or precision, checking for overflow.  */
		  size_t n = *fmt - '0';
		  while (fmt < format_end
			 && '0' <= fmt[1] && fmt[1] <= '9')
		    {
		      if (n >= SIZE_MAX / 10
			  || n * 10 > SIZE_MAX - (fmt[1] - '0'))
			error ("Format width or precision too large");
		      n = n * 10 + fmt[1] - '0';
		      *string++ = *++fmt;
		    }

		  if (size_bound < n)
		    size_bound = n;
		}
	      else if (*fmt == '-' || *fmt == ' ' || *fmt == '.' || *fmt == '+')
		;
	      else if (*fmt == 'l')
		{
		  long_flag = 1;
<<<<<<< HEAD
		  if (fmt[1] == 'l')
		    {
		      long_flag = 2;
		      fmt++;
		    }
		  if (!strchr ("dox", fmt[1]))
		    /* %l as conversion specifier, not as modifier.  */
		    break;
=======
		  fmt++;
		  break;
>>>>>>> e795287b
		}
	      else
		break;
	      fmt++;
	    }
	  if (fmt > format_end)
	    fmt = format_end;
	  *string = 0;

	  /* Make the size bound large enough to handle floating point formats
	     with large numbers.  */
	  if (size_bound > SIZE_MAX - DBL_MAX_10_EXP - 50)
	    error ("Format width or precision too large");
	  size_bound += DBL_MAX_10_EXP + 50;

	  /* Make sure we have that much.  */
	  if (size_bound > size_allocated)
	    {
	      if (big_buffer)
		xfree (big_buffer);
	      big_buffer = (char *) xmalloc (size_bound);
	      sprintf_buffer = big_buffer;
	      size_allocated = size_bound;
	    }
	  minlen = 0;
	  switch (*fmt++)
	    {
	    default:
	      error ("Invalid format operation %%%s%c",
		     long_flag ? "l" : "", fmt[-1]);

/*	    case 'b': */
	    case 'l':
	    case 'd':
	      {
		int i;
		long l;

		if (1 < long_flag)
		  {
#ifdef HAVE_LONG_LONG_INT
		    long long ll = va_arg (ap, long long);
		    sprintf (sprintf_buffer, fmtcpy, ll);
#else
		    abort ();
#endif
		  }
		else if (long_flag)
		  {
		    l = va_arg(ap, long);
		    sprintf (sprintf_buffer, fmtcpy, l);
		  }
		else
		  {
		    i = va_arg(ap, int);
		    sprintf (sprintf_buffer, fmtcpy, i);
		  }
		/* Now copy into final output, truncating as necessary.  */
		string = sprintf_buffer;
		goto doit;
	      }

	    case 'o':
	    case 'x':
	      {
		unsigned u;
		unsigned long ul;

		if (1 < long_flag)
		  {
#ifdef HAVE_UNSIGNED_LONG_LONG_INT
		    unsigned long long ull = va_arg (ap, unsigned long long);
		    sprintf (sprintf_buffer, fmtcpy, ull);
#else
		    abort ();
#endif
		  }
		else if (long_flag)
		  {
		    ul = va_arg(ap, unsigned long);
		    sprintf (sprintf_buffer, fmtcpy, ul);
		  }
		else
		  {
		    u = va_arg(ap, unsigned);
		    sprintf (sprintf_buffer, fmtcpy, u);
		  }
		/* Now copy into final output, truncating as necessary.  */
		string = sprintf_buffer;
		goto doit;
	      }

	    case 'f':
	    case 'e':
	    case 'g':
	      {
		double d = va_arg(ap, double);
		sprintf (sprintf_buffer, fmtcpy, d);
		/* Now copy into final output, truncating as necessary.  */
		string = sprintf_buffer;
		goto doit;
	      }

	    case 'S':
	      string[-1] = 's';
	    case 's':
	      if (fmtcpy[1] != 's')
		minlen = atoi (&fmtcpy[1]);
	      string = va_arg (ap, char *);
	      tem = strlen (string);
	      if (tem > MOST_POSITIVE_FIXNUM)
		error ("String for %%s or %%S format is too long");
	      width = strwidth (string, tem);
	      goto doit1;

	      /* Copy string into final output, truncating if no room.  */
	    doit:
	      /* Coming here means STRING contains ASCII only.  */
	      tem = strlen (string);
	      if (tem > MOST_POSITIVE_FIXNUM)
		error ("Format width or precision too large");
	      width = tem;
	    doit1:
	      /* We have already calculated:
		 TEM -- length of STRING,
		 WIDTH -- columns occupied by STRING when displayed, and
		 MINLEN -- minimum columns of the output.  */
	      if (minlen > 0)
		{
		  while (minlen > width && bufsize > 0)
		    {
		      *bufptr++ = ' ';
		      bufsize--;
		      minlen--;
		    }
		  minlen = 0;
		}
	      if (tem > bufsize)
		{
		  /* Truncate the string at character boundary.  */
		  tem = bufsize;
		  while (!CHAR_HEAD_P (string[tem - 1])) tem--;
		  memcpy (bufptr, string, tem);
		  /* We must calculate WIDTH again.  */
		  width = strwidth (bufptr, tem);
		}
	      else
		memcpy (bufptr, string, tem);
	      bufptr += tem;
	      bufsize -= tem;
	      if (minlen < 0)
		{
		  while (minlen < - width && bufsize > 0)
		    {
		      *bufptr++ = ' ';
		      bufsize--;
		      minlen++;
		    }
		  minlen = 0;
		}
	      continue;

	    case 'c':
	      {
		int chr = va_arg(ap, int);
		tem = CHAR_STRING (chr, (unsigned char *) charbuf);
		string = charbuf;
		string[tem] = 0;
		width = strwidth (string, tem);
		if (fmtcpy[1] != 'c')
		  minlen = atoi (&fmtcpy[1]);
		goto doit1;
	      }

	    case '%':
	      fmt--;    /* Drop thru and this % will be treated as normal */
	    }
	}

      {
	/* Just some character; Copy it if the whole multi-byte form
	   fit in the buffer.  */
	char *save_bufptr = bufptr;

	do { *bufptr++ = *fmt++; }
	while (fmt < format_end && --bufsize > 0 && !CHAR_HEAD_P (*fmt));
	if (!CHAR_HEAD_P (*fmt))
	  {
	    bufptr = save_bufptr;
	    break;
	  }
      }
    };

  /* If we had to malloc something, free it.  */
  xfree (big_buffer);

  *bufptr = 0;		/* Make sure our string ends with a '\0' */

  SAFE_FREE ();
  return bufptr - buffer;
}<|MERGE_RESOLUTION|>--- conflicted
+++ resolved
@@ -69,22 +69,9 @@
 
      %<flags><width><precision><length>character
 
-   where flags is [+ -0], width is [0-9]+, precision is .[0-9]+, and length
-   modifier is l.
+   where flags is [+ -0l], width is [0-9]+, and precision is .[0-9]+
 
    The + flag character inserts a + before any positive number, while a space
-<<<<<<< HEAD
-   inserts a space before any positive number; these flags only affect %d, %l,
-   %o, %x, %e, %f, and %g sequences.  The - and 0 flags affect the width
-   specifier, as described below.
-
-   The l (lower-case letter ell) flag is a `long' data type modifier: it is
-   supported for %d, %o, and %x conversions of integral arguments, and means
-   that the respective argument is to be treated as `long int' or `unsigned
-   long int'.  ll means to use 'long long'.  EMACS_INT arguments
-   should use the pI macro, which expands to whatever length modifier
-   is needed for the target host, e.g., "", "l", "ll".
-=======
    inserts a space before any positive number; these flags only affect %d, %o,
    %x, %e, %f, and %g sequences.  The - and 0 flags affect the width specifier,
    as described below.  For signed numerical arguments only, the ` ' (space)
@@ -93,10 +80,12 @@
 
    The l (lower-case letter ell) length modifier is a `long' data type
    modifier: it is supported for %d, %o, and %x conversions of integral
-   arguments, must immediately preced the conversion specifier, and means that
+   arguments, must immediately precede the conversion specifier, and means that
    the respective argument is to be treated as `long int' or `unsigned long
-   int'.  The EMACS_INT data type should use this modifier.
->>>>>>> e795287b
+   int'.  Similarly, ll (two letter ells) means to use `long long int' or
+   `unsigned long long int'.  The empty length modifier means to use `int' or
+   `unsigned int'.  EMACS_INT arguments should use the pI macro, which
+   expands to whatever length modifier is needed for the target host.
 
    The width specifier supplies a lower limit for the length of the printed
    representation.  The padding, if any, normally goes on the left, but it goes
@@ -221,20 +210,9 @@
 		;
 	      else if (*fmt == 'l')
 		{
-		  long_flag = 1;
-<<<<<<< HEAD
-		  if (fmt[1] == 'l')
-		    {
-		      long_flag = 2;
-		      fmt++;
-		    }
-		  if (!strchr ("dox", fmt[1]))
-		    /* %l as conversion specifier, not as modifier.  */
-		    break;
-=======
-		  fmt++;
+		  long_flag = 1 + (fmt + 1 < fmt_end && fmt[1] == 'l');
+		  fmt += long_flag;
 		  break;
->>>>>>> e795287b
 		}
 	      else
 		break;
